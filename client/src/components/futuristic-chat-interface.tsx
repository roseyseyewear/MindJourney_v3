--- conflicted
+++ resolved
@@ -51,11 +51,8 @@
 }: FuturisticChatInterfaceProps) {
   console.log('🔥 FuturisticChatInterface rendered with visitorNumber:', visitorNumber);
   const [messages, setMessages] = useState<ChatMessage[]>([]);
-<<<<<<< HEAD
-=======
-  
+
   // Video recording functionality integrated
->>>>>>> ec653fbc
   const [currentQuestionIndex, setCurrentQuestionIndex] = useState(0);
   const [responses, setResponses] = useState<Record<string, any>>({});
   const [userName, setUserName] = useState("");
@@ -74,7 +71,7 @@
   const [showNotificationBadge, setShowNotificationBadge] = useState(false);
   const [showVideoLightbox, setShowVideoLightbox] = useState(false);
   const { toast } = useToast();
-  
+
   const videoRef = useRef<HTMLVideoElement>(null);
   const chatEndRef = useRef<HTMLDivElement>(null);
   const fileInputRef = useRef<HTMLInputElement | null>(null);
@@ -82,7 +79,6 @@
   const videoMediaRecorder = useRef<MediaRecorder | null>(null);
   const recordingChunks = useRef<Blob[]>([]);
   const videoRecordingChunks = useRef<Blob[]>([]);
-<<<<<<< HEAD
 
   // Format visitor number as 4-digit string
   const formatVisitorNumber = (num: number | null) => {
@@ -90,8 +86,6 @@
     if (!num) return "0000";
     return num.toString().padStart(4, "0");
   };
-=======
->>>>>>> ec653fbc
 
   const questions = Array.isArray(level.questions) ? level.questions : [];
 
@@ -134,7 +128,7 @@
         content: 'Share your hypothesis to continue. What will you see wearing rose colored glasses? What will you feel?',
         timestamp: new Date(),
       };
-      
+
       setMessages(prev => [...prev, {
         ...hypothesisMessage,
         questionId: 'hypothesis-response' // Add a questionId so buttons show
@@ -164,7 +158,7 @@
       formData.append('questionId', questionId);
       formData.append('responseType', responseType);
       formData.append('responseData', JSON.stringify(responseData));
-      
+
       if (file) {
         formData.append('file', file);
       }
@@ -306,7 +300,7 @@
       mediaRecorder.current.onstop = async () => {
         const blob = new Blob(recordingChunks.current, { type: 'audio/webm' });
         const file = new File([blob], `recording_${questionId}.webm`, { type: 'audio/webm' });
-        
+
         // Add user message to chat
         addUserMessage("Shared a voice message");
         setAwaitingResponse(false);
@@ -336,7 +330,7 @@
             variant: "destructive",
           });
         }
-        
+
         // Stop all tracks
         stream.getTracks().forEach(track => track.stop());
       };
@@ -363,7 +357,7 @@
     if (!recordedBlob) return;
 
     const file = new File([recordedBlob], `recording_${questionId}.webm`, { type: 'audio/webm' });
-    
+
     // Add user message to chat
     addUserMessage("Shared a voice message");
     setAwaitingResponse(false);
@@ -409,23 +403,8 @@
 
   // 🎥 VIDEO RECORDING FUNCTIONS
   const startVideoRecording = async (questionId: string) => {
-<<<<<<< HEAD
-    try {
-      const stream = await navigator.mediaDevices.getUserMedia({ 
-        video: { facingMode: 'user', width: 640, height: 480 },
-        audio: true 
-      });
-      
-      videoMediaRecorder.current = new MediaRecorder(stream, {
-        mimeType: 'video/webm;codecs=vp8,opus'
-      });
-      
-      videoRecordingChunks.current = [];
-
-      videoMediaRecorder.current.ondataavailable = (event) => {
-=======
     console.log('🎥 Starting video recording for question:', questionId);
-    
+
     try {
       if (!navigator.mediaDevices || !navigator.mediaDevices.getUserMedia) {
         throw new Error('getUserMedia is not supported in this browser');
@@ -436,75 +415,25 @@
         video: true, 
         audio: true 
       });
-      
+
       console.log('🎥 Camera access granted, creating MediaRecorder...');
       videoMediaRecorder.current = new MediaRecorder(stream);
       videoRecordingChunks.current = [];
 
       videoMediaRecorder.current.ondataavailable = (event) => {
         console.log('🎥 Recording data available:', event.data.size, 'bytes');
->>>>>>> ec653fbc
         if (event.data.size > 0) {
           videoRecordingChunks.current.push(event.data);
         }
       };
 
       videoMediaRecorder.current.onstop = async () => {
-<<<<<<< HEAD
-        const blob = new Blob(videoRecordingChunks.current, { type: 'video/webm' });
-        const file = new File([blob], `video_${questionId}.webm`, { type: 'video/webm' });
-        
-        // Create video URL for preview
-        const videoUrl = URL.createObjectURL(blob);
-        setRecordedVideoUrl(videoUrl);
-        
-        // Add user message to chat
-        addUserMessage("Shared a video message");
-        setAwaitingResponse(false);
-
-        // Store and submit response
-        setUploadedFiles(prev => ({ ...prev, [questionId]: file }));
-        setResponses(prev => ({ ...prev, [questionId]: 'video_recording' }));
-
-        try {
-          await submitResponseMutation.mutateAsync({
-            questionId,
-            responseType: 'video',
-            responseData: { value: 'video_recording' },
-            file,
-          });
-
-          // Add acknowledgment from The Lab
-          setTimeout(() => {
-            addLabMessage("I've received your video message. Your visual insights are valuable to the research.");
-            moveToNextQuestion();
-          }, 1000);
-
-        } catch (error) {
-          toast({
-            title: "Error",
-            description: "Failed to save your video message. Please try again.",
-            variant: "destructive",
-          });
-        }
-        
-        // Stop all tracks
-        stream.getTracks().forEach(track => track.stop());
-      };
-
-      videoMediaRecorder.current.start();
-      setIsVideoRecording(true);
-    } catch (error) {
-      toast({
-        title: "Error",
-        description: "Could not access camera and microphone. Please check permissions.",
-=======
         console.log('🎥 Recording stopped, processing video...');
         const blob = new Blob(videoRecordingChunks.current, { type: 'video/webm' });
         const url = URL.createObjectURL(blob);
         console.log('🎥 Video URL created:', url);
         setRecordedVideoUrl(url);
-        
+
         stream.getTracks().forEach(track => track.stop());
         console.log('🎥 Camera tracks stopped');
       };
@@ -513,7 +442,7 @@
       videoMediaRecorder.current.start();
       setIsVideoRecording(true);
       console.log('🎥 Video recording started successfully');
-      
+
       toast({
         title: "📹 Recording started",
         description: "Video recording is now active. Click 'Stop Recording' when finished.",
@@ -523,21 +452,15 @@
       toast({
         title: "Error",
         description: `Could not access camera: ${error instanceof Error ? error.message : 'Unknown error'}`,
->>>>>>> ec653fbc
         variant: "destructive",
       });
     }
   };
 
   const stopVideoRecording = () => {
-<<<<<<< HEAD
-    if (videoMediaRecorder.current && videoMediaRecorder.current.state === 'recording') {
-      videoMediaRecorder.current.stop();
-      setIsVideoRecording(false);
-=======
     console.log('🎥 Stop video recording called');
     console.log('🎥 MediaRecorder state:', videoMediaRecorder.current?.state);
-    
+
     if (videoMediaRecorder.current && videoMediaRecorder.current.state === 'recording') {
       console.log('🎥 Stopping MediaRecorder...');
       videoMediaRecorder.current.stop();
@@ -556,7 +479,7 @@
     const file = new File([blob], `video_recording_${questionId}.webm`, { type: 'video/webm' });
 
     await handleFileUpload(questionId, 'video', file);
-    
+
     URL.revokeObjectURL(recordedVideoUrl);
     setRecordedVideoUrl(null);
   };
@@ -565,13 +488,11 @@
     if (recordedVideoUrl) {
       URL.revokeObjectURL(recordedVideoUrl);
       setRecordedVideoUrl(null);
->>>>>>> ec653fbc
-    }
-  };
-
+    }
+  };
   const moveToNextQuestion = () => {
     const nextIndex = currentQuestionIndex + 1;
-    
+
     if (nextIndex < questions.length) {
       // Move to next question
       setTimeout(() => {
@@ -605,7 +526,7 @@
     if (type === 'name') {
       setUserName(value);
       addUserMessage(value || "I prefer to remain anonymous");
-      
+
       setTimeout(() => {
         addLabMessage("Great! Now, what's your email address? This will be used to share your personalized results.");
         setAwaitingResponse(true);
@@ -617,7 +538,7 @@
     } else if (type === 'email') {
       setUserEmail(value);
       addUserMessage(value);
-      
+
       // Submit customer data and complete
       try {
         if (value) {
@@ -629,7 +550,7 @@
 
         setTimeout(() => {
           addLabMessage("Perfect! Your responses have been recorded and your profile has been created. Thank you for participating in this immersive research experience.");
-          
+
           setTimeout(() => {
             onComplete(Object.values(responses));
           }, 2000);
@@ -647,19 +568,19 @@
 
   const handleSendMessage = () => {
     if (!awaitingResponse) return;
-    
+
     const questionId = getCurrentQuestionId();
     if (!questionId) return;
-    
+
     const hasText = textInput.trim();
     const hasFile = filePreviews[questionId];
-    
+
     if (!hasText && !hasFile) return;
 
     const currentMessage = messages[messages.length - 1];
     const inputValue = textInput;
     setTextInput(''); // Clear input immediately after capturing value
-    
+
     // Handle file upload if present
     if (hasFile) {
       const { file, type } = filePreviews[questionId];
@@ -673,7 +594,7 @@
       });
       return;
     }
-    
+
     // Handle text response
     if (currentMessage.questionId === 'collect_name') {
       handleContactResponse('name', inputValue);
@@ -716,10 +637,7 @@
 
   return (
     <div className="absolute inset-0 w-full h-full" style={{ fontFamily: 'Magda Clean, sans-serif' }}>
-<<<<<<< HEAD
-=======
-      
->>>>>>> ec653fbc
+
       {/* Background Video */}
       {level.backgroundVideoUrl && (
         <video
@@ -739,7 +657,7 @@
           {/* Thin Border */}
           <div className="rounded-xl" style={{ backgroundColor: 'transparent', border: '1px solid #eeeeee' }}>
             <div className="w-full rounded-xl" style={{ backgroundColor: 'transparent' }}>
-              
+
               {/* Header */}
               <div className="relative z-10 rounded-t-xl overflow-hidden" style={{ backgroundColor: 'rgba(20, 20, 20, 0.7)', borderBottom: '1px solid #eeeeee' }}>
                 <div className="flex items-center justify-between px-3 py-3">
@@ -780,12 +698,12 @@
                     </div>
                   </div>
                 ))}
-                
+
                 {/* Typing Indicator */}
                 {isTyping && (
                   <div className="flex justify-start">
                     <div className="flex items-start space-x-2 max-w-[85%]">
-                      
+
                       {/* Typing Bubble - no background for bot */}
                       <div className="rounded-xl px-3 py-2" style={{ 
                         backgroundColor: 'transparent', 
@@ -801,7 +719,7 @@
                     </div>
                   </div>
                 )}
-                
+
                 <div ref={chatEndRef} />
               </div>
 
@@ -871,13 +789,13 @@
                                   const questionId = getCurrentQuestionId()!;
                                   const url = URL.createObjectURL(file);
                                   const type = isImage ? 'image' : 'video';
-                                  
+
                                   // Store the preview
                                   setFilePreviews(prev => ({
                                     ...prev,
                                     [questionId]: { file, url, type }
                                   }));
-                                  
+
                                   toast({
                                     title: "File ready",
                                     description: `${type} preview added. Click send to submit.`,
@@ -910,8 +828,6 @@
                         <div className="w-px mx-2" style={{ backgroundColor: '#eeeeee', height: '100%' }}></div>
                       </>
 
-<<<<<<< HEAD
-=======
                     {/* Voice Recording Preview */}
                     {recordedBlob && (
                       <div className="flex items-center space-x-2 px-2 py-1 rounded-full" style={{ backgroundColor: 'rgba(20, 20, 20, 0.3)', border: '1px solid rgba(238, 238, 238, 0.2)' }}>
@@ -984,7 +900,6 @@
                       </div>
                     )}
 
->>>>>>> ec653fbc
                     {/* Text Input */}
                     <Input
                       value={textInput}
@@ -1001,9 +916,9 @@
                       disabled={submitResponseMutation.isPending}
                       data-testid="input-text-response"
                     />
-                    
+
                     <div className="w-px mx-2" style={{ backgroundColor: '#eeeeee', height: '100%' }}></div>
-                    
+
                     <Button
                       onClick={handleSendMessage}
                       disabled={((!textInput.trim() && (!getCurrentQuestionId() || !filePreviews[getCurrentQuestionId()!])) || submitResponseMutation.isPending || !getCurrentQuestionId())}
@@ -1018,7 +933,7 @@
                       )}
                     </Button>
                   </div>
-                  
+
                   {/* File Preview Area */}
                   {getCurrentQuestionId() && filePreviews[getCurrentQuestionId()!] && (
                     <div className="mt-2 p-2 rounded" style={{ backgroundColor: 'rgba(238, 238, 238, 0.1)' }}>
@@ -1061,7 +976,7 @@
                 </div>
 
 
-              
+
             </div>
           </div>
         </div>
